--- conflicted
+++ resolved
@@ -10,9 +10,5 @@
 analysis -> Collection of analysis modules to characterize phonons.
 """
 
-<<<<<<< HEAD
 __version__ = "1.0.0"
-=======
-__version__ = "0.2.3"
->>>>>>> aa1191e9
-__all__ = ["error", "inout", "core", "util", "analysis"]
+__all__ = ["error", "inout", "core", "util", "analysis"]