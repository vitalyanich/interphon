--- conflicted
+++ resolved
@@ -130,7 +130,6 @@
             if value:
                 _enlarge = _enlarge * self.user_arg.enlargement[ind]
 
-<<<<<<< HEAD
         if sym_flag:
             sym = Symmetry2D(self.unit_cell, self.super_cell, self.user_arg)
             _, _, _ = sym.search_point_group()
@@ -164,17 +163,6 @@
                                                     comment='Backward Displacement', code_name=code_name)
 
                     k += 1
-=======
-        for i, ind_T in enumerate(self.unit_cell.atom_true):
-            _dis_super_cell.atom_cart = _current_position.copy()
-            for j, displace in enumerate(np.eye(3, dtype=float)):
-
-                # Forward Displacement
-                _dis_super_cell.atom_cart[_enlarge * ind_T, 0:3] = \
-                    _current_position[_enlarge * ind_T, 0:3] + self.user_arg.displacement * displace
-                _dis_super_cell.write_unit_cell(out_file + '-{0:0>4}'.format(6 * i + 2 * j + 1),
-                                                comment='Forward Displacement', code_name=code_name)
->>>>>>> aa1191e9
 
         else:
             for i, ind_T in enumerate(self.unit_cell.atom_true):
@@ -201,4 +189,4 @@
         memodict[id(self)] = result
         for key, value in self.__dict__.items():
             setattr(result, key, copy.deepcopy(value, memodict))
-        return result
+        return result